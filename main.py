--- conflicted
+++ resolved
@@ -33,19 +33,13 @@
     def init(self):
         super().__init__()
 
-<<<<<<< HEAD
     def connect_device(self, port, bps, interface):  # Connect and start receiving
-        self.can_bus = can.interface.Bus(channel=port, bitrate=bps, receive_own_messages=False, interface=interface)
-        self.can_notifier = can.Notifier(self.can_bus, [self.can_on_recieve])
-=======
-    def connect_device(self, port, bps, bus_type):  # Connect and start receiving
         try:
-            self.can_bus = can.interface.Bus(channel=port, bitrate=bps, receive_own_messages=False, bustype=bus_type)
+            self.can_bus = can.interface.Bus(channel=port, bitrate=bps, receive_own_messages=False, interface=interface)
             self.can_notifier = can.Notifier(self.can_bus, [self.can_on_recieve])
         except Exception as e:
             print(e)
             self.can_bus = None
->>>>>>> 3e9d01c6
 
     def disconnect_devive(self):  # Disconnect and stop receiving
         self.can_notifier.stop()
